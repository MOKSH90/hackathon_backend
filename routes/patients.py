<<<<<<< HEAD
from fastapi import APIRouter, HTTPException
from datetime import datetime
from pymongo import ReturnDocument
from config import patient_collection, counter_collection, bed_collection, archive_collection
from models import Patient, PatientSymptoms, Department
from utils import calculate_mews, convert_symptoms
from ml_model import model, model_lock
import logging
from ml_model import load_model_and_scaler
import joblib 
import pandas as pd

router = APIRouter(prefix="/patients", tags=["Patients"])

logging.basicConfig(
    level=logging.INFO,  # DEBUG, INFO, WARNING, ERROR, CRITICAL
    format="%(asctime)s - %(name)s - %(levelname)s - %(message)s"
)
logger = logging.getLogger(__name__)

async def get_next_patient_id():
    if not await counter_collection.find_one({"_id": "patient_id"}):
        await counter_collection.insert_one({"_id": "patient_id", "sequence_value": 0})

    result = await counter_collection.find_one_and_update(
        {"_id": "patient_id"},
        {"$inc": {"sequence_value": 1}},
        return_document=ReturnDocument.AFTER
    )
    if not result:
        raise HTTPException(status_code=500, detail="Failed to generate patient ID")
    return f"PT-{result['sequence_value']:03}"

async def get_next_bed_id(department: Department):
    dept_name = department.value
    bed = await bed_collection.find_one(
        {"department": dept_name, "occupied": False},
        sort=[("bed_id", 1)]
    )
    if not bed:
        raise HTTPException(status_code=400, detail=f"No beds available in {dept_name}")
    await bed_collection.update_one({"bed_id": bed["bed_id"]}, {"$set": {"occupied": True}})
    return bed["bed_id"]

@router.post("/add-patient")
async def add_patient(patient: dict):
    """
    Add a new patient to the system, assign a bed, calculate MEWS and severity.
    Accepts flat JSON with vitals and symptoms.
    """
    try:
        # Load model & scaler fresh (no globals)
        local_model = joblib.load("triage_model.pkl")
        local_scaler = joblib.load("scaler.pkl")

        # Load feature column order
        df = pd.read_csv("balanced_triage.csv")
        feature_columns = [c for c in df.columns if c != "severity_score"]
        logger.info(f"Feature columns: {feature_columns}")

        # Extract vitals
        name = patient.get("name")
        age = patient.get("age")
        gender = patient.get("gender")
        heart_rate = patient.get("heart_rate")
        systolic_bp = patient.get("systolic_bp")
        diastolic_bp = patient.get("diastolic_bp")
        resp_rate = patient.get("resp_rate")
        temperature = patient.get("temperature")
        spo2 = patient.get("spo2")

        # Symptoms as integers
        chest_pain = int(patient.get("chest_pain", 0))
        shortness_of_breath = int(patient.get("shortness_of_breath", 0))
        fever = int(patient.get("fever", 0))
        cough = int(patient.get("cough", 0))
        fatigue = int(patient.get("fatigue", 0))
        dizziness = int(patient.get("dizziness", 0))
        nausea = int(patient.get("nausea", 0))
        confusion = int(patient.get("confusion", 0))
        abdominal_pain = int(patient.get("abdominal_pain", 0))
        headache = int(patient.get("headache", 0))
        logger.info(f"Vitals before MEWS: HR={heart_rate} ({type(heart_rate)}), "
            f"SBP={systolic_bp} ({type(systolic_bp)}), "
            f"RR={resp_rate} ({type(resp_rate)}), "
            f"TEMP={temperature} ({type(temperature)})")
        # Calculate MEWS
        mews_score = calculate_mews(heart_rate, systolic_bp, resp_rate, temperature)
        logger.info(f"Calculated MEWS score: {mews_score}")

        # Build feature dict in correct order
        feature_dict = {
            "age": age,
            "chest_pain": chest_pain,
            "shortness_of_breath": shortness_of_breath,
            "fever": fever,
            "cough": cough,
            "fatigue": fatigue,
            "dizziness": dizziness,
            "nausea": nausea,
            "confusion": confusion,
            "abdominal_pain": abdominal_pain,
            "headache": headache,
            "heart_rate": heart_rate,
            "systolic_bp": systolic_bp,
            "diastolic_bp": diastolic_bp,
            "spo2": spo2,
            "resp_rate": resp_rate,
            "temperature": temperature,
            "mews_score": mews_score
        }

        # Create ordered feature list
        features = [feature_dict[col] for col in feature_columns]
        logger.info(f"Features: {features}")
        # Scale and predict
        features_scaled = local_scaler.transform([features])
        severity = float(local_model.predict(features_scaled)[0])
        logger.info(f"Predicted severity score: {severity}")

        # Prepare patient dict for DB
        patient_dict = {
            "patient_id": await get_next_patient_id(),
            "name": name,
            "age": age,
            "gender": gender,
            "heart_rate": heart_rate,
            "systolic_bp": systolic_bp,
            "diastolic_bp": diastolic_bp,
            "resp_rate": resp_rate,
            "temperature": temperature,
            "spo2": spo2,
            "chest_pain": chest_pain,
            "shortness_of_breath": shortness_of_breath,
            "fever": fever,
            "cough": cough,
            "fatigue": fatigue,
            "dizziness": dizziness,
            "nausea": nausea,
            "confusion": confusion,
            "abdominal_pain": abdominal_pain,
            "headache": headache,
            "severity_score": severity,
            "mews_score": mews_score,
            "created_at": datetime.utcnow().isoformat()
        }
        await patient_collection.insert_one(patient_dict)

        # Assign bed
        # department = patient.get("department", "General")
        # bed_id = await get_next_bed_id(department)
        # patient_dict["department"] = department
        # patient_dict["bed_id"] = bed_id

        # Save to DB

        return {
            "message": "Patient added successfully",
            "patient_id": patient_dict["patient_id"],
            "severity_score": severity,
            "mews_score": mews_score
        }

    except Exception as e:
        print(f"Error in add_patient: {e}")
        raise HTTPException(status_code=500, detail=f"Failed to add patient: {str(e)}")

@router.post("/symptoms")
async def patient_symptoms(data: PatientSymptoms):
    patient = await patient_collection.find_one({"patient_id": data.patient_id})
    if not patient: 
        raise HTTPException(status_code=404, detail="Patient not found")
    await patient_collection.update_one(
        {"patient_id": data.patient_id},
        {"$set": {"symptoms": [symptom.value for symptom in data.symptoms]}}
    )
    return {"message": "Symptoms added successfully"}

@router.get("")
async def get_patients():
    patients_cursor = patient_collection.find()
    patients = []
    async for patient in patients_cursor:
        patient["_id"] = str(patient["_id"])
        patient["symptoms"] = convert_symptoms(patient.get("symptoms", []))
        patients.append(patient)
    return patients

@router.get("/{patient_id}")
async def get_patient_by_id(patient_id: str):
    patient = await patient_collection.find_one({"patient_id": patient_id})
    if not patient:
        raise HTTPException(status_code=404, detail="Patient not found")
    patient["_id"] = str(patient["_id"])
    patient["symptoms"] = convert_symptoms(patient.get("symptoms", []))
    return patient

@router.put("/{patient_id}")
async def update_patient(patient_id: str, updated_patient: Patient):
    maws_score = calculate_maws(updated_patient.vitals)
    update_dict = updated_patient.model_dump()
    update_dict["maws"] = maws_score
    update_dict["alert"] = maws_score >= 6
    update_dict["$push"] = {"vital_history": {"timestamp": datetime.utcnow(), "vitals": updated_patient.vitals.model_dump()}}

    result = await patient_collection.update_one({"patient_id": patient_id}, {"$set": update_dict, "$push": update_dict["$push"]})
    if result.modified_count:
        updated = await patient_collection.find_one({"patient_id": patient_id})
        updated["_id"] = str(updated["_id"])
        updated["symptoms"] = convert_symptoms(updated.get("symptoms", []))
        return {"message": "Patient updated successfully"}
    raise HTTPException(status_code=404, detail="Patient not found")

@router.post("/discharge/{patient_id}")
async def discharge_patient(patient_id: str):
    patient = await patient_collection.find_one({"patient_id": patient_id})
    if not patient:
        raise HTTPException(status_code=404, detail="Patient not found")
    await bed_collection.update_one({"bed_id": patient["bed_id"]}, {"$set": {"occupied": False}})
    patient["status"] = "Discharged"
    patient["discharged_at"] = datetime.utcnow()
    await archive_collection.insert_one(patient)
    await patient_collection.delete_one({"patient_id": patient_id})
    return {"message": "Patient discharged and archived"}
=======
from fastapi import APIRouter, HTTPException, Request
from datetime import datetime
from pymongo import ReturnDocument
from config import patient_collection, counter_collection, bed_collection, archive_collection
from models import calculate_mews as calc_mews_ext, Department
from ml_model import model, model_lock

router = APIRouter(prefix="/patients", tags=["Patients"])

async def get_next_patient_id():
    """
    Generate the next patient ID in the format PT-XXX.
    Initializes the counter if it doesn't exist.
    """
    try:
        # Ensure counter document exists
        if not await counter_collection.find_one({"_id": "patient_id"}):
            await counter_collection.insert_one({"_id": "patient_id", "sequence_value": 0})

        result = await counter_collection.find_one_and_update(
            {"_id": "patient_id"},
            {"$inc": {"sequence_value": 1}},
            return_document=ReturnDocument.AFTER
        )
        if not result:
            raise HTTPException(status_code=500, detail="Failed to generate patient ID")
        return f"PT-{result['sequence_value']:03}"
    except Exception as e:
        print(f"Error generating patient ID: {e}")
        raise HTTPException(status_code=500, detail=f"Failed to generate patient ID: {str(e)}")

async def get_next_bed_id(department: str):
    """
    Assign the next available bed in the specified department.
    """
    try:
        bed = await bed_collection.find_one(
            {"department": department, "occupied": False},
            sort=[("bed_id", 1)]
        )
        if not bed:
            raise HTTPException(status_code=400, detail=f"No beds available in {department}")
        await bed_collection.update_one(
            {"bed_id": bed["bed_id"]},
            {"$set": {"occupied": True}}
        )
        return bed["bed_id"]
    except Exception as e:
        print(f"Error assigning bed in {department}: {e}")
        raise HTTPException(status_code=500, detail=f"Failed to assign bed: {str(e)}")

@router.post("/add-patient")
async def add_patient(request: Request):
    """
    Add a new patient to the system, assign a bed, calculate MEWS and severity.
    Accepts flat JSON with vitals and symptoms.
    """
    try:
        data = await request.json()
        # Extract vitals and symptoms from incoming data
        name = data.get("name")
        age = data.get("age")
        gender = data.get("gender")
        heart_rate = data.get("heart_rate")
        systolic_bp = data.get("systolic_bp")
        diastolic_bp = data.get("diastolic_bp")
        resp_rate = data.get("resp_rate")
        temperature = data.get("temperature")
        spo2 = data.get("spo2")
        # Symptoms (as int 0/1)
        chest_pain = data.get("chest_pain", 0)
        shortness_of_breath = data.get("shortness_of_breath", 0)
        fever = data.get("fever", 0)
        cough = data.get("cough", 0)
        fatigue = data.get("fatigue", 0)
        dizziness = data.get("dizziness", 0)
        nausea = data.get("nausea", 0)
        confusion = data.get("confusion", 0)
        abdominal_pain = data.get("abdominal_pain", 0)
        headache = data.get("headache", 0)

        # Calculate MEWS using extended function
        mews_score = calc_mews_ext(
            heart_rate, systolic_bp, diastolic_bp, resp_rate, temperature, spo2
        )

        # Prepare ML features (you may need to adjust order as per your model)
        features = [
            age, heart_rate, systolic_bp, diastolic_bp, resp_rate, spo2, temperature,
            chest_pain, shortness_of_breath, fever, cough, fatigue, dizziness, nausea, confusion, abdominal_pain, headache,
            mews_score
        ]

        # Predict severity
        try:
            with model_lock:
                severity = model.predict([features])[0]
        except Exception as e:
            print(f"ML model prediction error: {e}")
            raise HTTPException(status_code=500, detail=f"ML model prediction failed: {str(e)}")

        # Prepare patient dict for DB
        patient_dict = {
            "patient_id": await get_next_patient_id(),
            "name": name,
            "age": age,
            "gender": gender,
            "heart_rate": heart_rate,
            "systolic_bp": systolic_bp,
            "diastolic_bp": diastolic_bp,
            "resp_rate": resp_rate,
            "temperature": temperature,
            "spo2": spo2,
            "chest_pain": chest_pain,
            "shortness_of_breath": shortness_of_breath,
            "fever": fever,
            "cough": cough,
            "fatigue": fatigue,
            "dizziness": dizziness,
            "nausea": nausea,
            "confusion": confusion,
            "abdominal_pain": abdominal_pain,
            "headache": headache,
            "severity_score": severity,
            "mews_score": mews_score,
            "created_at": datetime.utcnow().isoformat()
        }

        # Assign a bed (optional: add department logic if needed)
        department = data.get("department", "General")
        bed_id = await get_next_bed_id(department)
        patient_dict["department"] = department
        patient_dict["bed_id"] = bed_id

        # Save to DB
        await patient_collection.insert_one(patient_dict)
        return {"message": "Patient added successfully", "patient_id": patient_dict["patient_id"], "severity_score": severity, "mews_score": mews_score}
    except Exception as e:
        print(f"Error in add_patient: {e}")
        raise HTTPException(status_code=500, detail=f"Failed to add patient: {str(e)}")

@router.get("")
async def get_patients():
    """
    Retrieve all patients from the database.
    """
    try:
        patients_cursor = patient_collection.find()
        patients = []
        async for patient in patients_cursor:
            patient["_id"] = str(patient["_id"])
            patients.append(patient)
        return patients
    except Exception as e:
        print(f"Error retrieving patients: {e}")
        raise HTTPException(status_code=500, detail=f"Failed to retrieve patients: {str(e)}")

@router.get("/{patient_id}")
async def get_patient_by_id(patient_id: str):
    """
    Retrieve a patient by their patient ID.
    """
    try:
        patient = await patient_collection.find_one({"patient_id": patient_id})
        if not patient:
            raise HTTPException(status_code=404, detail="Patient not found")
        patient["_id"] = str(patient["_id"])
        return patient
    except Exception as e:
        print(f"Error retrieving patient {patient_id}: {e}")
        raise HTTPException(status_code=500, detail=f"Failed to retrieve patient: {str(e)}")

@router.put("/{patient_id}")
async def update_patient(patient_id: str, updated_patient: dict):
    """
    Update a patient's information and append new vitals to history.
    """
    try:
        # Calculate MEWS using extended function
        mews_score = calc_mews_ext(
            updated_patient.get("heart_rate"), updated_patient.get("systolic_bp"), updated_patient.get("diastolic_bp"),
            updated_patient.get("resp_rate"), updated_patient.get("temperature"), updated_patient.get("spo2")
        )

        # Prepare ML features (you may need to adjust order as per your model)
        features = [
            updated_patient.get("age"), updated_patient.get("heart_rate"), updated_patient.get("systolic_bp"),
            updated_patient.get("diastolic_bp"), updated_patient.get("resp_rate"), updated_patient.get("spo2"),
            updated_patient.get("temperature"),
            updated_patient.get("chest_pain", 0), updated_patient.get("shortness_of_breath", 0),
            updated_patient.get("fever", 0), updated_patient.get("cough", 0), updated_patient.get("fatigue", 0),
            updated_patient.get("dizziness", 0), updated_patient.get("nausea", 0), updated_patient.get("confusion", 0),
            updated_patient.get("abdominal_pain", 0), updated_patient.get("headache", 0),
            mews_score
        ]

        # Predict severity
        try:
            with model_lock:
                severity = model.predict([features])[0]
        except Exception as e:
            print(f"ML model prediction error: {e}")
            raise HTTPException(status_code=500, detail=f"ML model prediction failed: {str(e)}")

        # Update patient data
        update_dict = {
            "heart_rate": updated_patient.get("heart_rate"),
            "systolic_bp": updated_patient.get("systolic_bp"),
            "diastolic_bp": updated_patient.get("diastolic_bp"),
            "resp_rate": updated_patient.get("resp_rate"),
            "temperature": updated_patient.get("temperature"),
            "spo2": updated_patient.get("spo2"),
            "chest_pain": updated_patient.get("chest_pain", 0),
            "shortness_of_breath": updated_patient.get("shortness_of_breath", 0),
            "fever": updated_patient.get("fever", 0),
            "cough": updated_patient.get("cough", 0),
            "fatigue": updated_patient.get("fatigue", 0),
            "dizziness": updated_patient.get("dizziness", 0),
            "nausea": updated_patient.get("nausea", 0),
            "confusion": updated_patient.get("confusion", 0),
            "abdominal_pain": updated_patient.get("abdominal_pain", 0),
            "headache": updated_patient.get("headache", 0),
            "severity_score": severity,
            "mews_score": mews_score,
        }

        # Append new vitals to history
        result = await patient_collection.update_one(
            {"patient_id": patient_id},
            {
                "$set": update_dict,
                "$push": {
                    "vital_history": {
                        "timestamp": datetime.utcnow().isoformat(),
                        "vitals": updated_patient
                    }
                }
            }
        )

        if result.modified_count:
            updated = await patient_collection.find_one({"patient_id": patient_id})
            updated["_id"] = str(updated["_id"])
            return {"message": "Patient updated successfully", "patient": updated}
        raise HTTPException(status_code=404, detail="Patient not found")
    except Exception as e:
        print(f"Error updating patient {patient_id}: {e}")
        raise HTTPException(status_code=500, detail=f"Failed to update patient: {str(e)}")

@router.post("/discharge/{patient_id}")
async def discharge_patient(patient_id: str):
    """
    Discharge a patient, free their bed, and archive their record.
    """
    try:
        patient = await patient_collection.find_one({"patient_id": patient_id})
        if not patient:
            raise HTTPException(status_code=404, detail="Patient not found")

        # Free the assigned bed
        await bed_collection.update_one(
            {"bed_id": patient["bed_id"]},
            {"$set": {"occupied": False}}
        )

        # Update patient status and discharge time
        patient["status"] = "Discharged"
        patient["discharged_at"] = datetime.utcnow().isoformat()

        # Archive patient record
        await archive_collection.insert_one(patient)

        # Remove patient from active collection
        await patient_collection.delete_one({"patient_id": patient_id})

        return {"message": "Patient discharged and archived"}
    except Exception as e:
        print(f"Error discharging patient {patient_id}: {e}")
        raise HTTPException(status_code=500, detail=f"Failed to discharge patient: {str(e)}")
>>>>>>> fa7a486a
<|MERGE_RESOLUTION|>--- conflicted
+++ resolved
@@ -1,5 +1,4 @@
-<<<<<<< HEAD
-from fastapi import APIRouter, HTTPException
+from fastapi import APIRouter, HTTPException, Request
 from datetime import datetime
 from pymongo import ReturnDocument
 from config import patient_collection, counter_collection, bed_collection, archive_collection
@@ -20,28 +19,46 @@
 logger = logging.getLogger(__name__)
 
 async def get_next_patient_id():
-    if not await counter_collection.find_one({"_id": "patient_id"}):
-        await counter_collection.insert_one({"_id": "patient_id", "sequence_value": 0})
-
-    result = await counter_collection.find_one_and_update(
-        {"_id": "patient_id"},
-        {"$inc": {"sequence_value": 1}},
-        return_document=ReturnDocument.AFTER
-    )
-    if not result:
-        raise HTTPException(status_code=500, detail="Failed to generate patient ID")
-    return f"PT-{result['sequence_value']:03}"
-
-async def get_next_bed_id(department: Department):
-    dept_name = department.value
-    bed = await bed_collection.find_one(
-        {"department": dept_name, "occupied": False},
-        sort=[("bed_id", 1)]
-    )
-    if not bed:
-        raise HTTPException(status_code=400, detail=f"No beds available in {dept_name}")
-    await bed_collection.update_one({"bed_id": bed["bed_id"]}, {"$set": {"occupied": True}})
-    return bed["bed_id"]
+    """
+    Generate the next patient ID in the format PT-XXX.
+    Initializes the counter if it doesn't exist.
+    """
+    try:
+        # Ensure counter document exists
+        if not await counter_collection.find_one({"_id": "patient_id"}):
+            await counter_collection.insert_one({"_id": "patient_id", "sequence_value": 0})
+
+        result = await counter_collection.find_one_and_update(
+            {"_id": "patient_id"},
+            {"$inc": {"sequence_value": 1}},
+            return_document=ReturnDocument.AFTER
+        )
+        if not result:
+            raise HTTPException(status_code=500, detail="Failed to generate patient ID")
+        return f"PT-{result['sequence_value']:03}"
+    except Exception as e:
+        print(f"Error generating patient ID: {e}")
+        raise HTTPException(status_code=500, detail=f"Failed to generate patient ID: {str(e)}")
+
+async def get_next_bed_id(department: str):
+    """
+    Assign the next available bed in the specified department.
+    """
+    try:
+        bed = await bed_collection.find_one(
+            {"department": department, "occupied": False},
+            sort=[("bed_id", 1)]
+        )
+        if not bed:
+            raise HTTPException(status_code=400, detail=f"No beds available in {department}")
+        await bed_collection.update_one(
+            {"bed_id": bed["bed_id"]},
+            {"$set": {"occupied": True}}
+        )
+        return bed["bed_id"]
+    except Exception as e:
+        print(f"Error assigning bed in {department}: {e}")
+        raise HTTPException(status_code=500, detail=f"Failed to assign bed: {str(e)}")
 
 @router.post("/add-patient")
 async def add_patient(patient: dict):
@@ -179,194 +196,6 @@
 
 @router.get("")
 async def get_patients():
-    patients_cursor = patient_collection.find()
-    patients = []
-    async for patient in patients_cursor:
-        patient["_id"] = str(patient["_id"])
-        patient["symptoms"] = convert_symptoms(patient.get("symptoms", []))
-        patients.append(patient)
-    return patients
-
-@router.get("/{patient_id}")
-async def get_patient_by_id(patient_id: str):
-    patient = await patient_collection.find_one({"patient_id": patient_id})
-    if not patient:
-        raise HTTPException(status_code=404, detail="Patient not found")
-    patient["_id"] = str(patient["_id"])
-    patient["symptoms"] = convert_symptoms(patient.get("symptoms", []))
-    return patient
-
-@router.put("/{patient_id}")
-async def update_patient(patient_id: str, updated_patient: Patient):
-    maws_score = calculate_maws(updated_patient.vitals)
-    update_dict = updated_patient.model_dump()
-    update_dict["maws"] = maws_score
-    update_dict["alert"] = maws_score >= 6
-    update_dict["$push"] = {"vital_history": {"timestamp": datetime.utcnow(), "vitals": updated_patient.vitals.model_dump()}}
-
-    result = await patient_collection.update_one({"patient_id": patient_id}, {"$set": update_dict, "$push": update_dict["$push"]})
-    if result.modified_count:
-        updated = await patient_collection.find_one({"patient_id": patient_id})
-        updated["_id"] = str(updated["_id"])
-        updated["symptoms"] = convert_symptoms(updated.get("symptoms", []))
-        return {"message": "Patient updated successfully"}
-    raise HTTPException(status_code=404, detail="Patient not found")
-
-@router.post("/discharge/{patient_id}")
-async def discharge_patient(patient_id: str):
-    patient = await patient_collection.find_one({"patient_id": patient_id})
-    if not patient:
-        raise HTTPException(status_code=404, detail="Patient not found")
-    await bed_collection.update_one({"bed_id": patient["bed_id"]}, {"$set": {"occupied": False}})
-    patient["status"] = "Discharged"
-    patient["discharged_at"] = datetime.utcnow()
-    await archive_collection.insert_one(patient)
-    await patient_collection.delete_one({"patient_id": patient_id})
-    return {"message": "Patient discharged and archived"}
-=======
-from fastapi import APIRouter, HTTPException, Request
-from datetime import datetime
-from pymongo import ReturnDocument
-from config import patient_collection, counter_collection, bed_collection, archive_collection
-from models import calculate_mews as calc_mews_ext, Department
-from ml_model import model, model_lock
-
-router = APIRouter(prefix="/patients", tags=["Patients"])
-
-async def get_next_patient_id():
-    """
-    Generate the next patient ID in the format PT-XXX.
-    Initializes the counter if it doesn't exist.
-    """
-    try:
-        # Ensure counter document exists
-        if not await counter_collection.find_one({"_id": "patient_id"}):
-            await counter_collection.insert_one({"_id": "patient_id", "sequence_value": 0})
-
-        result = await counter_collection.find_one_and_update(
-            {"_id": "patient_id"},
-            {"$inc": {"sequence_value": 1}},
-            return_document=ReturnDocument.AFTER
-        )
-        if not result:
-            raise HTTPException(status_code=500, detail="Failed to generate patient ID")
-        return f"PT-{result['sequence_value']:03}"
-    except Exception as e:
-        print(f"Error generating patient ID: {e}")
-        raise HTTPException(status_code=500, detail=f"Failed to generate patient ID: {str(e)}")
-
-async def get_next_bed_id(department: str):
-    """
-    Assign the next available bed in the specified department.
-    """
-    try:
-        bed = await bed_collection.find_one(
-            {"department": department, "occupied": False},
-            sort=[("bed_id", 1)]
-        )
-        if not bed:
-            raise HTTPException(status_code=400, detail=f"No beds available in {department}")
-        await bed_collection.update_one(
-            {"bed_id": bed["bed_id"]},
-            {"$set": {"occupied": True}}
-        )
-        return bed["bed_id"]
-    except Exception as e:
-        print(f"Error assigning bed in {department}: {e}")
-        raise HTTPException(status_code=500, detail=f"Failed to assign bed: {str(e)}")
-
-@router.post("/add-patient")
-async def add_patient(request: Request):
-    """
-    Add a new patient to the system, assign a bed, calculate MEWS and severity.
-    Accepts flat JSON with vitals and symptoms.
-    """
-    try:
-        data = await request.json()
-        # Extract vitals and symptoms from incoming data
-        name = data.get("name")
-        age = data.get("age")
-        gender = data.get("gender")
-        heart_rate = data.get("heart_rate")
-        systolic_bp = data.get("systolic_bp")
-        diastolic_bp = data.get("diastolic_bp")
-        resp_rate = data.get("resp_rate")
-        temperature = data.get("temperature")
-        spo2 = data.get("spo2")
-        # Symptoms (as int 0/1)
-        chest_pain = data.get("chest_pain", 0)
-        shortness_of_breath = data.get("shortness_of_breath", 0)
-        fever = data.get("fever", 0)
-        cough = data.get("cough", 0)
-        fatigue = data.get("fatigue", 0)
-        dizziness = data.get("dizziness", 0)
-        nausea = data.get("nausea", 0)
-        confusion = data.get("confusion", 0)
-        abdominal_pain = data.get("abdominal_pain", 0)
-        headache = data.get("headache", 0)
-
-        # Calculate MEWS using extended function
-        mews_score = calc_mews_ext(
-            heart_rate, systolic_bp, diastolic_bp, resp_rate, temperature, spo2
-        )
-
-        # Prepare ML features (you may need to adjust order as per your model)
-        features = [
-            age, heart_rate, systolic_bp, diastolic_bp, resp_rate, spo2, temperature,
-            chest_pain, shortness_of_breath, fever, cough, fatigue, dizziness, nausea, confusion, abdominal_pain, headache,
-            mews_score
-        ]
-
-        # Predict severity
-        try:
-            with model_lock:
-                severity = model.predict([features])[0]
-        except Exception as e:
-            print(f"ML model prediction error: {e}")
-            raise HTTPException(status_code=500, detail=f"ML model prediction failed: {str(e)}")
-
-        # Prepare patient dict for DB
-        patient_dict = {
-            "patient_id": await get_next_patient_id(),
-            "name": name,
-            "age": age,
-            "gender": gender,
-            "heart_rate": heart_rate,
-            "systolic_bp": systolic_bp,
-            "diastolic_bp": diastolic_bp,
-            "resp_rate": resp_rate,
-            "temperature": temperature,
-            "spo2": spo2,
-            "chest_pain": chest_pain,
-            "shortness_of_breath": shortness_of_breath,
-            "fever": fever,
-            "cough": cough,
-            "fatigue": fatigue,
-            "dizziness": dizziness,
-            "nausea": nausea,
-            "confusion": confusion,
-            "abdominal_pain": abdominal_pain,
-            "headache": headache,
-            "severity_score": severity,
-            "mews_score": mews_score,
-            "created_at": datetime.utcnow().isoformat()
-        }
-
-        # Assign a bed (optional: add department logic if needed)
-        department = data.get("department", "General")
-        bed_id = await get_next_bed_id(department)
-        patient_dict["department"] = department
-        patient_dict["bed_id"] = bed_id
-
-        # Save to DB
-        await patient_collection.insert_one(patient_dict)
-        return {"message": "Patient added successfully", "patient_id": patient_dict["patient_id"], "severity_score": severity, "mews_score": mews_score}
-    except Exception as e:
-        print(f"Error in add_patient: {e}")
-        raise HTTPException(status_code=500, detail=f"Failed to add patient: {str(e)}")
-
-@router.get("")
-async def get_patients():
     """
     Retrieve all patients from the database.
     """
@@ -502,5 +331,4 @@
         return {"message": "Patient discharged and archived"}
     except Exception as e:
         print(f"Error discharging patient {patient_id}: {e}")
-        raise HTTPException(status_code=500, detail=f"Failed to discharge patient: {str(e)}")
->>>>>>> fa7a486a
+        raise HTTPException(status_code=500, detail=f"Failed to discharge patient: {str(e)}")