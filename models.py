--- conflicted
+++ resolved
@@ -1,406 +1,401 @@
-from fastapi import FastAPI, APIRouter, HTTPException
-from fastapi.middleware.cors import CORSMiddleware
-from pydantic import BaseModel, Field, EmailStr, conint
-from enum import Enum
-from typing import Optional, List
-<<<<<<< HEAD
-import pandas as pd
-import numpy as np
-import joblib
-from pathlib import Path
-from sklearn.ensemble import RandomForestRegressor
-from sklearn.preprocessing import StandardScaler
-from datetime import datetime
-
-# ============================================================
-# ML MODEL LOGIC
-# ============================================================
-# Define feature columns in the order expected by the model
-feature_columns = [
-    "age", "chest_pain", "shortness_of_breath", "fever", "cough", "fatigue",
-    "dizziness", "nausea", "confusion", "abdominal_pain", "headache",
-    "heart_rate", "systolic_bp", "resp_rate", "temperature", "mews_score"
-]
-
-# Global variables to store model, scaler, and feedback data
-model = None
-scaler = None
-feedback_file = Path("feedback_data.csv")
-
-def load_model_and_scaler():
-    """Load the trained model and scaler at startup."""
-    global model, scaler
-    try:
-        model = joblib.load("model.pkl")  # Ensure model.pkl is in the project directory
-        scaler = joblib.load("scaler.pkl")  # Ensure scaler.pkl is in the project directory
-        print("[INFO] Model and scaler loaded successfully")
-    except Exception as e:
-        print(f"[ERROR] Failed to load model or scaler: {e}")
-        raise
-
-def predict_single(data):
-    """Make a prediction for a single input using the loaded model."""
-    global model, scaler
-    if model is None or scaler is None:
-        raise ValueError("Model or scaler not loaded")
-
-    # Convert input Pydantic model to a DataFrame
-    input_dict = data.dict()
-    input_df = pd.DataFrame([input_dict])
-
-    # Ensure features are in the correct order
-    input_data = input_df[feature_columns].values
-
-    # Scale the input data
-    input_data_scaled = scaler.transform(input_data)
-
-    # Make prediction
-    prediction = model.predict(input_data_scaled)[0]
-    return float(prediction)  # Convert to float for JSON serialization
-
-def append_feedback_row(features: dict, correct_severity_score: float):
-    """Append feedback data to a CSV file for retraining."""
-    # Ensure all required features are present
-    feedback_data = {col: features.get(col, 0) for col in feature_columns}
-    feedback_data["severity_score"] = correct_severity_score
-
-    # Convert to DataFrame and append to CSV
-    feedback_df = pd.DataFrame([feedback_data])
-    
-    # Check if feedback file exists, append without header if it does
-    if feedback_file.exists():
-        feedback_df.to_csv(feedback_file, mode='a', header=False, index=False)
-    else:
-        feedback_df.to_csv(feedback_file, mode='w', header=True, index=False)
-    print("[INFO] Feedback data appended successfully")
-
-def retrain_model():
-    """Retrain the model using feedback data."""
-    global model, scaler
-    if not feedback_file.exists():
-        print("[INFO] No feedback data available for retraining")
-        return
-
-    try:
-        # Load feedback data
-        feedback_data = pd.read_csv(feedback_file)
-        if feedback_data.empty:
-            print("[INFO] Feedback data is empty, skipping retraining")
-            return
-
-        # Prepare features and target
-        X = feedback_data[feature_columns]
-        y = feedback_data["severity_score"]
-
-        # Scale features
-        X_scaled = scaler.transform(X)
-
-        # Retrain model
-        model.fit(X_scaled, y)
-        print("[INFO] Model retrained successfully")
-
-        # Save the updated model
-        joblib.dump(model, "model.pkl")
-        print("[INFO] Updated model saved")
-    except Exception as e:
-        print(f"[ERROR] Failed to retrain model: {e}")
-        raise
-=======
-
->>>>>>> fa7a486a
-
-# ============================================================
-# ENUMS
-# ============================================================
-class Gender(str, Enum):
-    male = "male"
-    female = "female"
-    other = "other"
-
-class PredictionInput(BaseModel):
-    age: int
-    chest_pain: int
-    shortness_of_breath: int
-    fever: int
-    cough: int
-    fatigue: int
-    dizziness: int
-    nausea: int
-    confusion: int
-    abdominal_pain: int
-    headache: int
-    heart_rate: int
-    systolic_bp: int
-    resp_rate: int
-    temperature: float
-    mews_score: int
-
-class BloodGroup(str, Enum):
-    A_positive = "A+"
-    A_negative = "A-"
-    B_positive = "B+"
-    B_negative = "B-"
-    AB_positive = "AB+"
-    AB_negative = "AB-"
-    O_positive = "O+"
-    O_negative = "O-"
-
-class Department(str, Enum):
-    ICU = "ICU"
-    Emergency = "Emergency"
-    General = "General"
-
-class Role(str, Enum):
-    doctor = "doctor"
-    nurse = "nurse"
-    admin = "admin"
-
-# ============================================================
-# AUTH MODELS
-# ============================================================
-class SignupData(BaseModel):
-    username: str
-    password: str
-    role: Role
-    name: str
-
-class LoginData(BaseModel):
-    username: str
-    password: str
-
-# ============================================================
-# PATIENT MODELS
-# ============================================================
-
-<<<<<<< HEAD
-def calculate_mews(hr, sbp, rr, temp):
-    """Calculate Modified Early Warning Score (MEWS)."""
-=======
-
-def calculate_mews(hr, sbp, dbp, rr, temp, spo2):
-    """
-    Extended MEWS calculation with diastolic BP and SpO₂ included.
-    Worst cases can yield very high scores.
-    """
->>>>>>> fa7a486a
-    score = 0
-
-    # Heart rate
-    if hr < 30 or hr > 170:
-        score += 4  # extreme danger
-    elif hr <= 40 or hr >= 130:
-        score += 3
-    elif 41 <= hr <= 50 or 111 <= hr <= 129:
-        score += 1
-
-    # Systolic BP
-    if sbp < 60 or sbp > 220:
-        score += 4
-    elif sbp <= 70:
-        score += 3
-    elif 71 <= sbp <= 80:
-        score += 2
-    elif 81 <= sbp <= 100 or sbp >= 200:
-        score += 1
-
-    # Diastolic BP (non-standard but useful for worst cases)
-    if dbp < 40 or dbp > 120:
-        score += 3
-    elif 40 <= dbp <= 50 or 100 <= dbp <= 110:
-        score += 2
-    elif 51 <= dbp <= 60 or 90 <= dbp <= 99:
-        score += 1
-
-    # Respiratory rate
-    if rr < 6 or rr > 40:
-        score += 4
-    elif rr <= 8 or rr >= 30:
-        score += 3
-    elif 21 <= rr <= 29:
-        score += 1
-
-    # Temperature
-    if temp < 32 or temp > 41:
-        score += 4
-    elif temp < 35 or temp > 38.5:
-        score += 2
-
-    # SpO₂ scoring (NEWS2 style)
-    if spo2 < 80:
-        score += 4
-    elif spo2 < 85:
-        score += 3
-    elif 85 <= spo2 <= 89:
-        score += 2
-    elif 90 <= spo2 <= 94:
-        score += 1
-
-    return score
-
-# class PatientSymptomsDetailed(BaseModel):
-#     chest_pain: bool = False
-#     shortness_of_breath: bool = False
-#     fever: bool = False
-#     cough: bool = False
-#     fatigue: bool = False
-#     dizziness: bool = False
-#     nausea: bool = False
-#     confusion: bool = False
-#     abdominal_pain: bool = False
-#     headache: bool = False
-
-class Patient(BaseModel):
-    patient_id: Optional[str] = None
-    name: str
-    age: conint(gt=0)
-    gender: Gender
-    heart_rate: int
-    systolic_bp: int
-    diastolic_bp: int
-    resp_rate: int
-    temperature: float
-    spo2: int
-    chest_pain: bool = False
-    shortness_of_breath: bool = False
-    fever: bool = False
-    cough: bool = False
-    fatigue: bool = False
-    dizziness: bool = False
-    nausea: bool = False
-    confusion: bool = False
-    abdominal_pain: bool = False
-    headache: bool = False
-    department: Optional[Department] = None
-    bed_id: Optional[str] = None
-    severity_score: Optional[float] = None
-    mews_score: Optional[int] = None
-    created_at: Optional[str]=None
-
-
-
-# ============================================================
-# BED MODELS
-# ============================================================
-class BedSetup(BaseModel):
-    department: Department
-    capacity: int
-
-class BedAllocation(BaseModel):
-    bed_id: str
-    patient_id: str
-
-# ============================================================
-# FEEDBACK MODELS
-# ============================================================
-class FeedbackInput(BaseModel):
-    name: str
-    email: EmailStr
-    message: str
-
-class Feedback(FeedbackInput):
-    id: Optional[str] = None
-    created_at: Optional[str] = None
-
-<<<<<<< HEAD
-=======
-
-class PredictionInput(BaseModel):
-    age: int
-    heart_rate: int
-    systolic_bp: int
-    diastolic_bp: int
-    resp_rate: int
-    spo2: float
-    temperature: float
-
->>>>>>> fa7a486a
-class FeedbackData(BaseModel):
-    features: dict
-    correct_severity_score: float
-    doctor_id: str
-    notes: Optional[str] = None
-<<<<<<< HEAD
-
-# ============================================================
-# FASTAPI APP
-# ============================================================
-app = FastAPI()
-
-app.add_middleware(
-    CORSMiddleware,
-    allow_origins=["*"],
-    allow_credentials=True,
-    allow_methods=["*"],
-    allow_headers=["*"],
-)
-
-router = APIRouter(
-    prefix="/triage",
-    tags=["Triage System"]
-)
-
-@router.on_event("startup")
-def startup_event():
-    load_model_and_scaler()
-
-@router.post("/predict")
-def predict(data: PredictionInput | PatientSymptomsDetailed):
-    print(f"[INFO] Received prediction request: {data}")
-    try:
-        # Convert to PredictionInput format if PatientSymptomsDetailed is received
-        if isinstance(data, PatientSymptomsDetailed):
-            data_dict = data.dict()
-            # Convert booleans to integers
-            data_dict = {k: int(v) if isinstance(v, bool) else v for k, v in data_dict.items()}
-            # Add missing fields (e.g., from Patient model or calculate_mews)
-            data_dict.update({
-                "age": data_dict.get("age", 0),  # Replace with actual value
-                "heart_rate": data_dict.get("heart_rate", 0),
-                "systolic_bp": data_dict.get("systolic_bp", 0),
-                "resp_rate": data_dict.get("resp_rate", 0),
-                "temperature": data_dict.get("temperature", 0.0),
-                "mews_score": calculate_mews(
-                    data_dict.get("heart_rate", 0),
-                    data_dict.get("systolic_bp", 0),
-                    data_dict.get("resp_rate", 0),
-                    data_dict.get("temperature", 0.0)
-                )
-            })
-            data = PredictionInput(**data_dict)
-        
-        prediction = predict_single(data)
-        print(f"[INFO] Prediction result: {prediction}")
-        return {"severity_score": prediction}
-    except Exception as e:
-        print(f"[ERROR] Exception during prediction: {e}")
-        raise HTTPException(status_code=400, detail=str(e))
-
-@router.post("/feedback")
-def submit_feedback(feedback: FeedbackData):
-    missing = [f for f in feature_columns if f not in feedback.features]
-    if missing:
-        raise HTTPException(status_code=400, detail=f"Missing features: {missing}")
-    append_feedback_row(feedback.features, feedback.correct_severity_score)
-    retrain_model()
-    return {"message": "Feedback processed, model retrained"}
-
-@router.get("/health")
-def health_check():
-    return {"status": "ok", "model_features": feature_columns}
-
-# Register routes
-app.include_router(router)
-# Placeholder for other routers (ensure these exist)
-try:
-    from routes import auth, patients, beds, feedback, doctor
-    app.include_router(auth.router)
-    app.include_router(patients.router)
-    app.include_router(beds.router)
-    app.include_router(feedback.router)
-    app.include_router(doctor.router)
-except ImportError as e:
-    print(f"[WARNING] Failed to import routes: {e}. Ensure routes modules exist.")
-=======
-
-
->>>>>>> fa7a486a
+from fastapi import FastAPI, APIRouter, HTTPException
+from fastapi.middleware.cors import CORSMiddleware
+from pydantic import BaseModel, Field, EmailStr, conint
+from enum import Enum
+from typing import Optional, List
+import pandas as pd
+import numpy as np
+import joblib
+from pathlib import Path
+from sklearn.ensemble import RandomForestRegressor
+from sklearn.preprocessing import StandardScaler
+from datetime import datetime
+
+# ============================================================
+# ML MODEL LOGIC
+# ============================================================
+# Define feature columns in the order expected by the model
+feature_columns = [
+    "age", "chest_pain", "shortness_of_breath", "fever", "cough", "fatigue",
+    "dizziness", "nausea", "confusion", "abdominal_pain", "headache",
+    "heart_rate", "systolic_bp", "resp_rate", "temperature", "mews_score"
+]
+
+# Global variables to store model, scaler, and feedback data
+model = None
+scaler = None
+feedback_file = Path("feedback_data.csv")
+
+def load_model_and_scaler():
+    """Load the trained model and scaler at startup."""
+    global model, scaler
+    try:
+        model = joblib.load("model.pkl")  # Ensure model.pkl is in the project directory
+        scaler = joblib.load("scaler.pkl")  # Ensure scaler.pkl is in the project directory
+        print("[INFO] Model and scaler loaded successfully")
+    except Exception as e:
+        print(f"[ERROR] Failed to load model or scaler: {e}")
+        raise
+
+def predict_single(data):
+    """Make a prediction for a single input using the loaded model."""
+    global model, scaler
+    if model is None or scaler is None:
+        raise ValueError("Model or scaler not loaded")
+
+    # Convert input Pydantic model to a DataFrame
+    input_dict = data.dict()
+    input_df = pd.DataFrame([input_dict])
+
+    # Ensure features are in the correct order
+    input_data = input_df[feature_columns].values
+
+    # Scale the input data
+    input_data_scaled = scaler.transform(input_data)
+
+    # Make prediction
+    prediction = model.predict(input_data_scaled)[0]
+    return float(prediction)  # Convert to float for JSON serialization
+
+def append_feedback_row(features: dict, correct_severity_score: float):
+    """Append feedback data to a CSV file for retraining."""
+    # Ensure all required features are present
+    feedback_data = {col: features.get(col, 0) for col in feature_columns}
+    feedback_data["severity_score"] = correct_severity_score
+
+    # Convert to DataFrame and append to CSV
+    feedback_df = pd.DataFrame([feedback_data])
+    
+    # Check if feedback file exists, append without header if it does
+    if feedback_file.exists():
+        feedback_df.to_csv(feedback_file, mode='a', header=False, index=False)
+    else:
+        feedback_df.to_csv(feedback_file, mode='w', header=True, index=False)
+    print("[INFO] Feedback data appended successfully")
+
+def retrain_model():
+    """Retrain the model using feedback data."""
+    global model, scaler
+    if not feedback_file.exists():
+        print("[INFO] No feedback data available for retraining")
+        return
+
+    try:
+        # Load feedback data
+        feedback_data = pd.read_csv(feedback_file)
+        if feedback_data.empty:
+            print("[INFO] Feedback data is empty, skipping retraining")
+            return
+
+        # Prepare features and target
+        X = feedback_data[feature_columns]
+        y = feedback_data["severity_score"]
+
+        # Scale features
+        X_scaled = scaler.transform(X)
+
+        # Retrain model
+        model.fit(X_scaled, y)
+        print("[INFO] Model retrained successfully")
+
+        # Save the updated model
+        joblib.dump(model, "model.pkl")
+        print("[INFO] Updated model saved")
+    except Exception as e:
+        print(f"[ERROR] Failed to retrain model: {e}")
+        raise
+
+# ============================================================
+# ENUMS
+# ============================================================
+class Gender(str, Enum):
+    male = "male"
+    female = "female"
+    other = "other"
+
+class PredictionInput(BaseModel):
+    age: int
+    chest_pain: int
+    shortness_of_breath: int
+    fever: int
+    cough: int
+    fatigue: int
+    dizziness: int
+    nausea: int
+    confusion: int
+    abdominal_pain: int
+    headache: int
+    heart_rate: int
+    systolic_bp: int
+    resp_rate: int
+    temperature: float
+    mews_score: int
+
+class BloodGroup(str, Enum):
+    A_positive = "A+"
+    A_negative = "A-"
+    B_positive = "B+"
+    B_negative = "B-"
+    AB_positive = "AB+"
+    AB_negative = "AB-"
+    O_positive = "O+"
+    O_negative = "O-"
+
+class Department(str, Enum):
+    ICU = "ICU"
+    Emergency = "Emergency"
+    General = "General"
+
+class Role(str, Enum):
+    doctor = "doctor"
+    nurse = "nurse"
+    admin = "admin"
+
+# ============================================================
+# AUTH MODELS
+# ============================================================
+class SignupData(BaseModel):
+    username: str
+    password: str
+    role: Role
+    name: str
+
+class LoginData(BaseModel):
+    username: str
+    password: str
+
+# ============================================================
+# PATIENT MODELS
+# ============================================================
+
+
+def calculate_mews(hr, sbp, rr, temp):
+    """Calculate Modified Early Warning Score (MEWS)."""
+    score = 0
+
+    # Heart rate
+    if hr < 30 or hr > 170:
+        score += 4  # extreme danger
+    elif hr <= 40 or hr >= 130:
+        score += 3
+    elif 41 <= hr <= 50 or 111 <= hr <= 129:
+        score += 1
+
+    # Systolic BP
+    if sbp < 60 or sbp > 220:
+        score += 4
+    elif sbp <= 70:
+        score += 3
+    elif 71 <= sbp <= 80:
+        score += 2
+    elif 81 <= sbp <= 100 or sbp >= 200:
+        score += 1
+
+    # Diastolic BP (non-standard but useful for worst cases)
+    if dbp < 40 or dbp > 120:
+        score += 3
+    elif 40 <= dbp <= 50 or 100 <= dbp <= 110:
+        score += 2
+    elif 51 <= dbp <= 60 or 90 <= dbp <= 99:
+        score += 1
+
+    # Respiratory rate
+    if rr < 6 or rr > 40:
+        score += 4
+    elif rr <= 8 or rr >= 30:
+        score += 3
+    elif 21 <= rr <= 29:
+        score += 1
+
+    # Temperature
+    if temp < 32 or temp > 41:
+        score += 4
+    elif temp < 35 or temp > 38.5:
+        score += 2
+
+    # SpO₂ scoring (NEWS2 style)
+    if spo2 < 80:
+        score += 4
+    elif spo2 < 85:
+        score += 3
+    elif 85 <= spo2 <= 89:
+        score += 2
+    elif 90 <= spo2 <= 94:
+        score += 1
+
+    return score
+
+# class PatientSymptomsDetailed(BaseModel):
+#     chest_pain: bool = False
+#     shortness_of_breath: bool = False
+#     fever: bool = False
+#     cough: bool = False
+#     fatigue: bool = False
+#     dizziness: bool = False
+#     nausea: bool = False
+#     confusion: bool = False
+#     abdominal_pain: bool = False
+#     headache: bool = False
+
+class Patient(BaseModel):
+    patient_id: Optional[str] = None
+    name: str
+    age: conint(gt=0)
+    gender: Gender
+    heart_rate: int
+    systolic_bp: int
+    diastolic_bp: int
+    resp_rate: int
+    heart_rate: int
+    systolic_bp: int
+    diastolic_bp: int
+    resp_rate: int
+    temperature: float
+    spo2: int
+    chest_pain: bool = False
+    shortness_of_breath: bool = False
+    fever: bool = False
+    cough: bool = False
+    fatigue: bool = False
+    dizziness: bool = False
+    nausea: bool = False
+    confusion: bool = False
+    abdominal_pain: bool = False
+    headache: bool = False
+    spo2: int
+    chest_pain: bool = False
+    shortness_of_breath: bool = False
+    fever: bool = False
+    cough: bool = False
+    fatigue: bool = False
+    dizziness: bool = False
+    nausea: bool = False
+    confusion: bool = False
+    abdominal_pain: bool = False
+    headache: bool = False
+    department: Optional[Department] = None
+    bed_id: Optional[str] = None
+    severity_score: Optional[float] = None
+    mews_score: Optional[int] = None
+    created_at: Optional[str]=None
+
+class PatientSymptomsDetailed(BaseModel):
+    chest_pain: bool = False
+    shortness_of_breath: bool = False
+    fever: bool = False
+    cough: bool = False
+    fatigue: bool = False
+    dizziness: bool = False
+    nausea: bool = False
+    Confusion: bool = False
+    abdominal_pain: bool = False
+    headache: bool = False
+
+# ============================================================
+# BED MODELS
+# ============================================================
+class BedSetup(BaseModel):
+    department: Department
+    capacity: int
+
+class BedAllocation(BaseModel):
+    bed_id: str
+    patient_id: str
+
+# ============================================================
+# FEEDBACK MODELS
+# ============================================================
+class FeedbackInput(BaseModel):
+    name: str
+    email: EmailStr
+    message: str
+
+class Feedback(FeedbackInput):
+    id: Optional[str] = None
+    created_at: Optional[str] = None
+
+class FeedbackData(BaseModel):
+    features: dict
+    correct_severity_score: float
+    doctor_id: str
+    notes: Optional[str] = None
+
+# ============================================================
+# FASTAPI APP
+# ============================================================
+app = FastAPI()
+
+app.add_middleware(
+    CORSMiddleware,
+    allow_origins=["*"],
+    allow_credentials=True,
+    allow_methods=["*"],
+    allow_headers=["*"],
+)
+
+router = APIRouter(
+    prefix="/triage",
+    tags=["Triage System"]
+)
+
+@router.on_event("startup")
+def startup_event():
+    load_model_and_scaler()
+
+@router.post("/predict")
+def predict(data: PredictionInput | PatientSymptomsDetailed):
+    print(f"[INFO] Received prediction request: {data}")
+    try:
+        # Convert to PredictionInput format if PatientSymptomsDetailed is received
+        if isinstance(data, PatientSymptomsDetailed):
+            data_dict = data.dict()
+            # Convert booleans to integers
+            data_dict = {k: int(v) if isinstance(v, bool) else v for k, v in data_dict.items()}
+            # Add missing fields (e.g., from Patient model or calculate_mews)
+            data_dict.update({
+                "age": data_dict.get("age", 0),  # Replace with actual value
+                "heart_rate": data_dict.get("heart_rate", 0),
+                "systolic_bp": data_dict.get("systolic_bp", 0),
+                "resp_rate": data_dict.get("resp_rate", 0),
+                "temperature": data_dict.get("temperature", 0.0),
+                "mews_score": calculate_mews(
+                    data_dict.get("heart_rate", 0),
+                    data_dict.get("systolic_bp", 0),
+                    data_dict.get("resp_rate", 0),
+                    data_dict.get("temperature", 0.0)
+                )
+            })
+            data = PredictionInput(**data_dict)
+        
+        prediction = predict_single(data)
+        print(f"[INFO] Prediction result: {prediction}")
+        return {"severity_score": prediction}
+    except Exception as e:
+        print(f"[ERROR] Exception during prediction: {e}")
+        raise HTTPException(status_code=400, detail=str(e))
+
+@router.post("/feedback")
+def submit_feedback(feedback: FeedbackData):
+    missing = [f for f in feature_columns if f not in feedback.features]
+    if missing:
+        raise HTTPException(status_code=400, detail=f"Missing features: {missing}")
+    append_feedback_row(feedback.features, feedback.correct_severity_score)
+    retrain_model()
+    return {"message": "Feedback processed, model retrained"}
+
+@router.get("/health")
+def health_check():
+    return {"status": "ok", "model_features": feature_columns}
+
+# Register routes
+app.include_router(router)
+# Placeholder for other routers (ensure these exist)
+try:
+    from routes import auth, patients, beds, feedback, doctor
+    app.include_router(auth.router)
+    app.include_router(patients.router)
+    app.include_router(beds.router)
+    app.include_router(feedback.router)
+    app.include_router(doctor.router)
+except ImportError as e:
+    print(f"[WARNING] Failed to import routes: {e}. Ensure routes modules exist.")